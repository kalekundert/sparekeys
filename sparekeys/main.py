--- conflicted
+++ resolved
@@ -99,14 +99,11 @@
 
     except Error as e:
         if args['--verbose']: raise
-<<<<<<< HEAD
-        else: err.report()
-
-=======
         else: e.report()
+
     except OSError as e:
         fatal(os_error(e))
->>>>>>> 7b2dbace
+
     terminate()
 
 
@@ -233,7 +230,9 @@
         )
 
     if not results:
-        warn(f"No automated publishing rules found.\nMake copies of the archive yourself:\n{workspace}")
+        error(f"No automated publishing rules found.")
+
+    return bool(results)
 
 def delete_archive(config, workspace):
     rm(workspace)
